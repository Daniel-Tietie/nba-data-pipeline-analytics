--- conflicted
+++ resolved
@@ -12,70 +12,8 @@
 ## Architecture
 
 ### System Design
-<<<<<<< HEAD
+
 ![NBA Data & ML Pipeline Architecture](images/NBA%20Data%20%26%20ML%20Pipeline%20Architecture.png)
-=======
-> **Note:** For best viewing experience, view this README in GitHub's light mode.
-```mermaid
----
-config:
-  layout: elk
----
-flowchart LR
- subgraph sources["Data Sources"]
-        API["NBA Stats API"]
-        WEB["Web Scraping"]
-  end
- subgraph ingestion["Ingestion Pipeline"]
-        INGEST["Airflow DAG<br>Daily 6AM"]
-  end
- subgraph storage1["PostgreSQL Database"]
-        RAW[("Raw Data")]
-  end
- subgraph processing["Data Processing Pipeline"]
-        ETL["Airflow DAG<br>Daily 7AM"]
-        FEAT["Feature<br>Engineering"]
-  end
- subgraph storage2["PostgreSQL Database"]
-        CLEAN[("Clean Data")]
-        FEATURES[("Feature Store")]
-        PREDS[("Predictions")]
-  end
- subgraph ml["ML Pipeline"]
-        TRAIN["Airflow DAG<br>Daily 8AM"]
-        MODELS["XGBoost<br>Random Forest<br>Logistic Regression"]
-  end
- subgraph serving["Application Layer"]
-        API_LAYER["FastAPI<br>REST API"]
-        UI["Streamlit<br>Dashboard"]
-  end
-    API --> INGEST
-    WEB --> INGEST
-    INGEST --> RAW
-    RAW --> ETL
-    ETL --> FEAT
-    FEAT --> CLEAN & FEATURES
-    FEATURES --> TRAIN
-    TRAIN --> MODELS
-    MODELS --> PREDS
-    PREDS --> API_LAYER
-    API_LAYER --> UI
-    style API fill:#81C784,stroke:#333,stroke-width:2px
-    style WEB fill:#81C784,stroke:#333,stroke-width:2px
-    style INGEST fill:#64B5F6,stroke:#333,stroke-width:2px
-    style RAW fill:#90A4AE,stroke:#333,stroke-width:2px
-    style ETL fill:#64B5F6,stroke:#333,stroke-width:2px
-    style FEAT fill:#EEEEEE,stroke:#333,stroke-width:2px
-    style CLEAN fill:#90A4AE,stroke:#333,stroke-width:2px
-    style FEATURES fill:#90A4AE,stroke:#333,stroke-width:2px
-    style PREDS fill:#90A4AE,stroke:#333,stroke-width:2px
-    style TRAIN fill:#64B5F6,stroke:#333,stroke-width:2px
-    style MODELS fill:#FFB74D,stroke:#333,stroke-width:2px
-    style API_LAYER fill:#BA68C8,stroke:#333,stroke-width:2px
-    style UI fill:#BA68C8,stroke:#333,stroke-width:2px
-
-```
->>>>>>> 898a6854
 
 ### Data Flow
 
